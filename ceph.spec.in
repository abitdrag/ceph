#
# spec file for package ceph
#
# Copyright (C) 2004-2017 The Ceph Project Developers. See COPYING file
# at the top-level directory of this distribution and at
# https://github.com/ceph/ceph/blob/master/COPYING
#
# All modifications and additions to the file contributed by third parties
# remain the property of their copyright owners, unless otherwise agreed
# upon.
#
# This file is under the GNU Lesser General Public License, version 2.1
#
# Please submit bugfixes or comments via http://tracker.ceph.com/
# 
%bcond_without ocf
%bcond_with cephfs_java
%if 0%{?suse_version}
%bcond_with ceph_test_package
%else
%bcond_without ceph_test_package
%endif
%bcond_with make_check
%bcond_with xio
%ifarch s390 s390x
%bcond_with tcmalloc
%else
%bcond_without tcmalloc
%endif
%bcond_without lowmem_builder
%bcond_with minimal_debugging_information
%if 0%{?fedora} || 0%{?rhel}
%bcond_with ocf
%bcond_without selinux
%endif
%if 0%{?suse_version}
%bcond_without ocf
%if %{with ocf}
%global _with_ocf --with-ocf
%endif
%bcond_with selinux
%endif

# LTTng-UST enabled on Fedora, RHEL 6+, and SLE (not openSUSE)
%if 0%{?fedora} || 0%{?rhel} >= 6 || 0%{?suse_version}
%if ! 0%{?is_opensuse}
%ifarch x86_64 aarch64
%bcond_without lttng
%endif
%endif
%endif

%if %{with selinux}
# get selinux policy version
%{!?_selinux_policy_version: %global _selinux_policy_version %(sed -e 's,.*selinux-policy-\\([^/]*\\)/.*,\\1,' /usr/share/selinux/devel/policyhelp 2>/dev/null || echo 0.0.0)}
%endif

%{!?_udevrulesdir: %global _udevrulesdir /lib/udev/rules.d}
%{!?tmpfiles_create: %global tmpfiles_create systemd-tmpfiles --create}
%{!?python3_pkgversion: %global python3_pkgversion 3}

# unify libexec for all targets
%global _libexecdir %{_exec_prefix}/lib

# disable dwz which compresses the debuginfo
%global _find_debuginfo_dwz_opts %{nil}

# define %_epoch_prefix macro which will expand to the empty string if %epoch is undefined
%global _epoch_prefix %{?epoch:%{epoch}:}

#################################################################################
# main package definition
#################################################################################
Name:		ceph
Version:	@VERSION@
Release:	@RPM_RELEASE@%{?dist}
%if 0%{?fedora} || 0%{?rhel}
Epoch:		1
%endif
Summary:	User space components of the Ceph file system
License:	LGPL-2.1 and CC-BY-SA-1.0 and GPL-2.0 and BSL-1.0 and GPL-2.0 WITH Autoconf-exception-2.0 and BSD-3-Clause and MIT
%if 0%{?suse_version}
Group:		System/Filesystems
%endif
URL:		http://ceph.com/
Source0:	%{name}-%{version}.tar.bz2
# _insert_obs_source_lines_here
%if 0%{?suse_version}
%if 0%{?is_opensuse}
ExclusiveArch:  x86_64 aarch64 ppc64 ppc64le
%else
ExclusiveArch:  x86_64 aarch64 ppc64le s390x
%endif
%endif
#################################################################################
# dependencies that apply across all distro families
#################################################################################
Requires:       ceph-osd = %{_epoch_prefix}%{version}-%{release}
Requires:       ceph-mds = %{_epoch_prefix}%{version}-%{release}
Requires:       ceph-mgr = %{_epoch_prefix}%{version}-%{release}
Requires:       ceph-mon = %{_epoch_prefix}%{version}-%{release}
Requires(post):	binutils
%if 0%{with cephfs_java}
BuildRequires:	java-devel
BuildRequires:	sharutils
%endif
%if 0%{with selinux}
BuildRequires:	checkpolicy
BuildRequires:	selinux-policy-devel
BuildRequires:	/usr/share/selinux/devel/policyhelp
%endif
BuildRequires:	bc
BuildRequires:	gperf
BuildRequires:  cmake
BuildRequires:	cryptsetup
BuildRequires:	fuse-devel
BuildRequires:	gcc-c++
BuildRequires:	gdbm
%if 0%{with tcmalloc}
BuildRequires:	gperftools-devel >= 2.4
%endif
BuildRequires:  jq
BuildRequires:	leveldb-devel > 1.2
BuildRequires:	libaio-devel
BuildRequires:	libatomic_ops-devel
BuildRequires:	libblkid-devel >= 2.17
BuildRequires:	libcurl-devel
BuildRequires:	libudev-devel
BuildRequires:	libtool
BuildRequires:	libxml2-devel
BuildRequires:	make
BuildRequires:	parted
BuildRequires:	perl
BuildRequires:	pkgconfig
BuildRequires:  procps
BuildRequires:	python
BuildRequires:	python-devel
BuildRequires:	python-nose
BuildRequires:	python-requests
BuildRequires:	python-virtualenv
BuildRequires:	snappy-devel
BuildRequires:	udev
BuildRequires:	util-linux
BuildRequires:	valgrind-devel
BuildRequires:	xfsprogs
BuildRequires:	xfsprogs-devel
BuildRequires:	xmlstarlet
BuildRequires:	yasm

#################################################################################
# distro-conditional dependencies
#################################################################################
%if 0%{?suse_version}
BuildRequires:  pkgconfig(systemd)
BuildRequires:	systemd-rpm-macros
BuildRequires:	systemd
%{?systemd_requires}
PreReq:		%fillup_prereq
BuildRequires:	net-tools
BuildRequires:	libbz2-devel
BuildRequires:  btrfsprogs
BuildRequires:	mozilla-nss-devel
BuildRequires:	keyutils-devel
BuildRequires:  libopenssl-devel
BuildRequires:  lsb-release
BuildRequires:  openldap2-devel
BuildRequires:	python-CherryPy
BuildRequires:	python-Cython
BuildRequires:	python-PrettyTable
BuildRequires:	python-Sphinx
BuildRequires:  rdma-core-devel
%endif
%if 0%{?fedora} || 0%{?rhel} 
Requires:	systemd
BuildRequires:  boost-random
BuildRequires:	btrfs-progs
BuildRequires:	nss-devel
BuildRequires:	keyutils-libs-devel
BuildRequires:	libibverbs-devel
BuildRequires:  openldap-devel
BuildRequires:  openssl-devel
BuildRequires:  redhat-lsb-core
BuildRequires:	Cython
BuildRequires:	python-cherrypy
BuildRequires:	python-prettytable
BuildRequires:	python-sphinx
%endif
# python34-... for RHEL, python3-... for all other supported distros
%if 0%{?rhel}
BuildRequires:	python34-devel
BuildRequires:	python34-setuptools
BuildRequires:	python34-Cython
%else
BuildRequires:	python3-devel
BuildRequires:	python3-setuptools
BuildRequires:	python3-Cython
%endif
# lttng and babeltrace for rbd-replay-prep
%if %{with lttng}
%if 0%{?fedora} || 0%{?rhel}
BuildRequires:	lttng-ust-devel
BuildRequires:	libbabeltrace-devel
%endif
%if 0%{?suse_version}
BuildRequires:	lttng-ust-devel
BuildRequires:  babeltrace-devel
%endif
%endif
%if 0%{?suse_version}
BuildRequires:	libexpat-devel
%endif
%if 0%{?rhel} || 0%{?fedora}
BuildRequires:	expat-devel
%endif
#hardened-cc1
%if 0%{?fedora} || 0%{?rhel}
BuildRequires:  redhat-rpm-config
%endif
# Accelio IB/RDMA
%if 0%{with xio}
BuildRequires:  libxio-devel
%endif

%description
Ceph is a massively scalable, open-source, distributed storage system that runs
on commodity hardware and delivers object, block and file system storage.


#################################################################################
# subpackages
#################################################################################
%package base
Summary:       Ceph Base Package
%if 0%{?suse_version}
Group:         System/Filesystems
%endif
Requires:      ceph-common = %{_epoch_prefix}%{version}-%{release}
Requires:      librbd1 = %{_epoch_prefix}%{version}-%{release}
Requires:      librados2 = %{_epoch_prefix}%{version}-%{release}
Requires:      libcephfs2 = %{_epoch_prefix}%{version}-%{release}
Requires:      librgw2 = %{_epoch_prefix}%{version}-%{release}
%if 0%{with selinux}
Requires:      ceph-selinux = %{_epoch_prefix}%{version}-%{release}
%endif
Requires:      python
Requires:      python-requests
Requires:      python-setuptools
Requires:      grep
Requires:      xfsprogs
Requires:      logrotate
Requires:      util-linux
Requires:      cryptsetup
Requires:      findutils
Requires:      psmisc
Requires:      which
%if 0%{?suse_version}
Recommends:    ntp-daemon
%endif
%if 0%{with xio}
Requires:      libxio
%endif
%description base
Base is the package that includes all the files shared amongst ceph servers

%package -n ceph-common
Summary:	Ceph Common
%if 0%{?suse_version}
Group:		System/Filesystems
%endif
<<<<<<< HEAD
Requires:	librbd1 = %{_epoch_prefix}%{version}-%{release}
Requires:	librados2 = %{_epoch_prefix}%{version}-%{release}
Requires:	libcephfs2 = %{_epoch_prefix}%{version}-%{release}
Requires:	python-rados = %{_epoch_prefix}%{version}-%{release}
Requires:	python-rbd = %{_epoch_prefix}%{version}-%{release}
Requires:	python-cephfs = %{_epoch_prefix}%{version}-%{release}
Requires:	python-rgw = %{_epoch_prefix}%{version}-%{release}
=======
Requires:	librbd1 = %{epoch}:%{version}-%{release}
Requires:	librados2 = %{epoch}:%{version}-%{release}
Requires:	libcephfs2 = %{epoch}:%{version}-%{release}
Requires:	python-rados = %{epoch}:%{version}-%{release}
Requires:	python-rbd = %{epoch}:%{version}-%{release}
Requires:	python-cephfs = %{epoch}:%{version}-%{release}
Requires:	python-rgw = %{epoch}:%{version}-%{release}
>>>>>>> b19352ee
%if 0%{?fedora} || 0%{?rhel}
Requires:	python-prettytable
%endif
%if 0%{?suse_version}
Requires:	python-PrettyTable
%endif
Requires:	python-requests
%{?systemd_requires}
%if 0%{?suse_version}
PreReq:         permissions
Requires(pre):	shadow
%endif
%if 0%{with xio}
Requires:       libxio
%endif
%description -n ceph-common
Common utilities to mount and interact with a ceph storage cluster.
Comprised of files that are common to Ceph clients and servers.

%package mds
Summary:	Ceph Metadata Server Daemon
%if 0%{?suse_version}
Group:		System/Filesystems
%endif
Requires:	ceph-base = %{_epoch_prefix}%{version}-%{release}
%description mds
ceph-mds is the metadata server daemon for the Ceph distributed file system.
One or more instances of ceph-mds collectively manage the file system
namespace, coordinating access to the shared OSD cluster.

%package mon
Summary:	Ceph Monitor Daemon
%if 0%{?suse_version}
Group:		System/Filesystems
%endif
Requires:	ceph-base = %{_epoch_prefix}%{version}-%{release}
# For ceph-rest-api
%if 0%{?fedora} || 0%{?rhel}
Requires:      python-flask
%endif
%if 0%{?suse_version}
Requires:      python-Flask
%endif
%description mon
ceph-mon is the cluster monitor daemon for the Ceph distributed file
system. One or more instances of ceph-mon form a Paxos part-time
parliament cluster that provides extremely reliable and durable storage
of cluster membership, configuration, and state.

%package mgr
Summary:        Ceph Manager Daemon
License:        LGPL-2.1 and CC-BY-SA-1.0 and GPL-2.0 and BSL-1.0 and GPL-2.0-with-autoconf-exception and BSD-3-Clause and MIT
%if 0%{?suse_version}
Group:          System/Filesystems
%endif
<<<<<<< HEAD
Requires:       ceph-base = %{_epoch_prefix}%{version}-%{release}
%if 0%{?fedora} || 0%{?rhel}
Requires:	python-cherrypy
=======
Requires:       ceph-base = %{epoch}:%{version}-%{release}
%if 0%{?fedora} || 0%{?rhel}
Requires:      python-cherrypy
>>>>>>> b19352ee
%endif
%if 0%{?suse_version}
Requires: 	python-CherryPy
%endif

%description mgr
ceph-mgr enables python modules that provide services (such as the REST
module derived from Calamari) and expose CLI hooks.  ceph-mgr gathers
the cluster maps, the daemon metadata, and performance counters, and
exposes all these to the python modules.

%package fuse
Summary:	Ceph fuse-based client
%if 0%{?suse_version}
Group:		System/Filesystems
%endif
%description fuse
FUSE based client for Ceph distributed network file system

%package -n rbd-fuse
Summary:	Ceph fuse-based client
%if 0%{?suse_version}
Group:		System/Filesystems
%endif
Requires:	librados2 = %{_epoch_prefix}%{version}-%{release}
Requires:	librbd1 = %{_epoch_prefix}%{version}-%{release}
%description -n rbd-fuse
FUSE based client to map Ceph rbd images to files

%package -n rbd-mirror
Summary:	Ceph daemon for mirroring RBD images
%if 0%{?suse_version}
Group:		System/Filesystems
%endif
Requires:	ceph-common = %{_epoch_prefix}%{version}-%{release}
Requires:	librados2 = %{_epoch_prefix}%{version}-%{release}
%description -n rbd-mirror
Daemon for mirroring RBD images between Ceph clusters, streaming
changes asynchronously.

%package -n rbd-nbd
Summary:	Ceph RBD client base on NBD
%if 0%{?suse_version}
Group:		System/Filesystems
%endif
Requires:	librados2 = %{_epoch_prefix}%{version}-%{release}
Requires:	librbd1 = %{_epoch_prefix}%{version}-%{release}
%description -n rbd-nbd
NBD based client to map Ceph rbd images to local device

%package radosgw
Summary:	Rados REST gateway
%if 0%{?suse_version}
Group:		System/Filesystems
%endif
Requires:	ceph-common = %{_epoch_prefix}%{version}-%{release}
%if 0%{with selinux}
Requires:	ceph-selinux = %{_epoch_prefix}%{version}-%{release}
%endif
Requires:	librados2 = %{_epoch_prefix}%{version}-%{release}
Requires:	librgw2 = %{_epoch_prefix}%{version}-%{release}
%if 0%{?rhel} || 0%{?fedora}
Requires:	mailcap
%endif
%description radosgw
RADOS is a distributed object store used by the Ceph distributed
storage system.  This package provides a REST gateway to the
object store that aims to implement a superset of Amazon's S3
service as well as the OpenStack Object Storage ("Swift") API.

%if %{with ocf}
%package resource-agents
Summary:	OCF-compliant resource agents for Ceph daemons
%if 0%{?suse_version}
Group:		System/Filesystems
%endif
License:	LGPL-2.0
Requires:	ceph-base = %{_epoch_prefix}%{version}
Requires:	resource-agents
%description resource-agents
Resource agents for monitoring and managing Ceph daemons
under Open Cluster Framework (OCF) compliant resource
managers such as Pacemaker.
%endif

%package osd
Summary:	Ceph Object Storage Daemon
%if 0%{?suse_version}
Group:		System/Filesystems
%endif
Requires:	ceph-base = %{_epoch_prefix}%{version}-%{release}
# for sgdisk, used by ceph-disk
%if 0%{?fedora} || 0%{?rhel}
Requires:	gdisk
%endif
%if 0%{?suse_version}
Requires:	gptfdisk
%endif
Requires:       parted
%description osd
ceph-osd is the object storage daemon for the Ceph distributed file
system.  It is responsible for storing objects on a local file system
and providing access to them over the network.

%package -n librados2
Summary:	RADOS distributed object store client library
%if 0%{?suse_version}
Group:		System/Libraries
%endif
License:	LGPL-2.0
%if 0%{?rhel} || 0%{?fedora}
Obsoletes:	ceph-libs < %{_epoch_prefix}%{version}-%{release}
%endif
%description -n librados2
RADOS is a reliable, autonomic distributed object storage cluster
developed as part of the Ceph distributed storage system. This is a
shared library allowing applications to access the distributed object
store using a simple file-like interface.

%package -n librados-devel
Summary:	RADOS headers
%if 0%{?suse_version}
Group:		Development/Libraries/C and C++
%endif
License:	LGPL-2.0
Requires:	librados2 = %{_epoch_prefix}%{version}-%{release}
Obsoletes:	ceph-devel < %{_epoch_prefix}%{version}-%{release}
Provides:	librados2-devel = %{_epoch_prefix}%{version}-%{release}
Obsoletes:	librados2-devel < %{_epoch_prefix}%{version}-%{release}
%description -n librados-devel
This package contains libraries and headers needed to develop programs
that use RADOS object store.

%package -n librgw2
Summary:	RADOS gateway client library
%if 0%{?suse_version}
Group:		System/Libraries
%endif
License:	LGPL-2.0
Requires:	librados2 = %{_epoch_prefix}%{version}-%{release}
%description -n librgw2
This package provides a library implementation of the RADOS gateway
(distributed object store with S3 and Swift personalities).

%package -n librgw-devel
Summary:	RADOS gateway client library
%if 0%{?suse_version}
Group:		Development/Libraries/C and C++
%endif
License:	LGPL-2.0
Requires:	librados-devel = %{_epoch_prefix}%{version}-%{release}
Requires:	librgw2 = %{_epoch_prefix}%{version}-%{release}
Provides:	librgw2-devel = %{_epoch_prefix}%{version}-%{release}
Obsoletes:	librgw2-devel < %{_epoch_prefix}%{version}-%{release}
%description -n librgw-devel
This package contains libraries and headers needed to develop programs
that use RADOS gateway client library.

%package -n python-rgw
Summary:	Python 2 libraries for the RADOS gateway
%if 0%{?suse_version}
Group:		Development/Languages/Python
%endif
License:	LGPL-2.0
Requires:	librgw2 = %{_epoch_prefix}%{version}-%{release}
Requires:	python-rados = %{_epoch_prefix}%{version}-%{release}
Obsoletes:	python-ceph < %{_epoch_prefix}%{version}-%{release}
%description -n python-rgw
This package contains Python 2 libraries for interacting with Cephs RADOS
gateway.

%package -n python%{python3_pkgversion}-rgw
Summary:	Python 3 libraries for the RADOS gateway
%if 0%{?suse_version}
Group:		Development/Languages/Python
%endif
License:	LGPL-2.0
Requires:	librgw2 = %{_epoch_prefix}%{version}-%{release}
Requires:	python%{python3_pkgversion}-rados = %{_epoch_prefix}%{version}-%{release}
%description -n python%{python3_pkgversion}-rgw
This package contains Python 3 libraries for interacting with Cephs RADOS
gateway.

%package -n python-rados
Summary:	Python 2 libraries for the RADOS object store
%if 0%{?suse_version}
Group:		Development/Languages/Python
%endif
License:	LGPL-2.0
Requires:	librados2 = %{_epoch_prefix}%{version}-%{release}
Obsoletes:	python-ceph < %{_epoch_prefix}%{version}-%{release}
%description -n python-rados
This package contains Python 2 libraries for interacting with Cephs RADOS
object store.

%package -n python%{python3_pkgversion}-rados
Summary:	Python 3 libraries for the RADOS object store
%if 0%{?suse_version}
Group:		Development/Languages/Python
%endif
License:	LGPL-2.0
Requires:	python%{python3_pkgversion}
Requires:	librados2 = %{_epoch_prefix}%{version}-%{release}
%description -n python%{python3_pkgversion}-rados
This package contains Python 3 libraries for interacting with Cephs RADOS
object store.

%package -n libradosstriper1
Summary:	RADOS striping interface
%if 0%{?suse_version}
Group:		System/Libraries
%endif
License:	LGPL-2.0
Requires:	librados2 = %{_epoch_prefix}%{version}-%{release}
%description -n libradosstriper1
Striping interface built on top of the rados library, allowing
to stripe bigger objects onto several standard rados objects using
an interface very similar to the rados one.

%package -n libradosstriper-devel
Summary:	RADOS striping interface headers
%if 0%{?suse_version}
Group:		Development/Libraries/C and C++
%endif
License:	LGPL-2.0
Requires:	libradosstriper1 = %{_epoch_prefix}%{version}-%{release}
Requires:	librados-devel = %{_epoch_prefix}%{version}-%{release}
Obsoletes:	ceph-devel < %{_epoch_prefix}%{version}-%{release}
Provides:	libradosstriper1-devel = %{_epoch_prefix}%{version}-%{release}
Obsoletes:	libradosstriper1-devel < %{_epoch_prefix}%{version}-%{release}
%description -n libradosstriper-devel
This package contains libraries and headers needed to develop programs
that use RADOS striping interface.

%package -n librbd1
Summary:	RADOS block device client library
%if 0%{?suse_version}
Group:		System/Libraries
%endif
License:	LGPL-2.0
Requires:	librados2 = %{_epoch_prefix}%{version}-%{release}
%if 0%{?suse_version}
Requires(post): coreutils
%endif
%if 0%{?rhel} || 0%{?fedora}
Obsoletes:	ceph-libs < %{_epoch_prefix}%{version}-%{release}
%endif
%description -n librbd1
RBD is a block device striped across multiple distributed objects in
RADOS, a reliable, autonomic distributed object storage cluster
developed as part of the Ceph distributed storage system. This is a
shared library allowing applications to manage these block devices.

%package -n librbd-devel
Summary:	RADOS block device headers
%if 0%{?suse_version}
Group:		Development/Libraries/C and C++
%endif
License:	LGPL-2.0
Requires:	librbd1 = %{_epoch_prefix}%{version}-%{release}
Requires:	librados-devel = %{_epoch_prefix}%{version}-%{release}
Obsoletes:	ceph-devel < %{_epoch_prefix}%{version}-%{release}
Provides:	librbd1-devel = %{_epoch_prefix}%{version}-%{release}
Obsoletes:	librbd1-devel < %{_epoch_prefix}%{version}-%{release}
%description -n librbd-devel
This package contains libraries and headers needed to develop programs
that use RADOS block device.

%package -n python-rbd
Summary:	Python 2 libraries for the RADOS block device
%if 0%{?suse_version}
Group:		Development/Languages/Python
%endif
License:	LGPL-2.0
Requires:	librbd1 = %{_epoch_prefix}%{version}-%{release}
Requires:	python-rados = %{_epoch_prefix}%{version}-%{release}
Obsoletes:	python-ceph < %{_epoch_prefix}%{version}-%{release}
%description -n python-rbd
This package contains Python 2 libraries for interacting with Cephs RADOS
block device.

%package -n python%{python3_pkgversion}-rbd
Summary:	Python 3 libraries for the RADOS block device
%if 0%{?suse_version}
Group:		Development/Languages/Python
%endif
License:	LGPL-2.0
Requires:	librbd1 = %{_epoch_prefix}%{version}-%{release}
Requires:	python%{python3_pkgversion}-rados = %{_epoch_prefix}%{version}-%{release}
%description -n python%{python3_pkgversion}-rbd
This package contains Python 3 libraries for interacting with Cephs RADOS
block device.

%package -n libcephfs2
Summary:	Ceph distributed file system client library
%if 0%{?suse_version}
Group:		System/Libraries
%endif
License:	LGPL-2.0
%if 0%{?rhel} || 0%{?fedora}
Obsoletes:	ceph-libs < %{_epoch_prefix}%{version}-%{release}
Obsoletes:	ceph-libcephfs
%endif
%description -n libcephfs2
Ceph is a distributed network file system designed to provide excellent
performance, reliability, and scalability. This is a shared library
allowing applications to access a Ceph distributed file system via a
POSIX-like interface.

%package -n libcephfs-devel
Summary:	Ceph distributed file system headers
%if 0%{?suse_version}
Group:		Development/Libraries/C and C++
%endif
License:	LGPL-2.0
Requires:	libcephfs2 = %{_epoch_prefix}%{version}-%{release}
Requires:	librados-devel = %{_epoch_prefix}%{version}-%{release}
Obsoletes:	ceph-devel < %{_epoch_prefix}%{version}-%{release}
Provides:	libcephfs2-devel = %{_epoch_prefix}%{version}-%{release}
Obsoletes:	libcephfs2-devel < %{_epoch_prefix}%{version}-%{release}
%description -n libcephfs-devel
This package contains libraries and headers needed to develop programs
that use Cephs distributed file system.

%package -n python-cephfs
Summary:	Python 2 libraries for Ceph distributed file system
%if 0%{?suse_version}
Group:		Development/Languages/Python
%endif
License:	LGPL-2.0
Requires:	libcephfs2 = %{_epoch_prefix}%{version}-%{release}
%if 0%{?suse_version}
Recommends: python-rados = %{_epoch_prefix}%{version}-%{release}
%endif
Obsoletes:	python-ceph < %{_epoch_prefix}%{version}-%{release}
%description -n python-cephfs
This package contains Python 2 libraries for interacting with Cephs distributed
file system.

%package -n python%{python3_pkgversion}-cephfs
Summary:	Python 3 libraries for Ceph distributed file system
%if 0%{?suse_version}
Group:		Development/Languages/Python
%endif
License:	LGPL-2.0
Requires:	libcephfs2 = %{_epoch_prefix}%{version}-%{release}
Requires:	python%{python3_pkgversion}-rados = %{_epoch_prefix}%{version}-%{release}
%description -n python%{python3_pkgversion}-cephfs
This package contains Python 3 libraries for interacting with Cephs distributed
file system.

%package -n python%{python3_pkgversion}-ceph-argparse
Summary:	Python 3 utility libraries for Ceph CLI
%if 0%{?suse_version}
Group:		Development/Languages/Python
%endif
License:	LGPL-2.0
%description -n python%{python3_pkgversion}-ceph-argparse
This package contains types and routines for Python 3 used by the Ceph CLI as
well as the RESTful interface. These have to do with querying the daemons for
command-description information, validating user command input against those
descriptions, and submitting the command to the appropriate daemon.

%if 0%{with ceph_test_package}
%package -n ceph-test
Summary:	Ceph benchmarks and test tools
%if 0%{?suse_version}
Group:		System/Benchmark
%endif
License:	LGPL-2.0
Requires:	ceph-common
Requires:	xmlstarlet
%description -n ceph-test
This package contains Ceph benchmarks and test tools.
%endif

%if 0%{with cephfs_java}

%package -n libcephfs_jni1
Summary:	Java Native Interface library for CephFS Java bindings
%if 0%{?suse_version}
Group:		System/Libraries
%endif
License:	LGPL-2.0
Requires:	java
Requires:	libcephfs2 = %{_epoch_prefix}%{version}-%{release}
%description -n libcephfs_jni1
This package contains the Java Native Interface library for CephFS Java
bindings.

%package -n libcephfs_jni-devel
Summary:	Development files for CephFS Java Native Interface library
%if 0%{?suse_version}
Group:		Development/Libraries/Java
%endif
License:	LGPL-2.0
Requires:	java
Requires:	libcephfs_jni1 = %{_epoch_prefix}%{version}-%{release}
Obsoletes:	ceph-devel < %{_epoch_prefix}%{version}-%{release}
Provides:	libcephfs_jni1-devel = %{_epoch_prefix}%{version}-%{release}
Obsoletes:	libcephfs_jni1-devel < %{_epoch_prefix}%{version}-%{release}
%description -n libcephfs_jni-devel
This package contains the development files for CephFS Java Native Interface
library.

%package -n cephfs-java
Summary:	Java libraries for the Ceph File System
%if 0%{?suse_version}
Group:		System/Libraries
%endif
License:	LGPL-2.0
Requires:	java
Requires:	libcephfs_jni1 = %{_epoch_prefix}%{version}-%{release}
Requires:       junit
BuildRequires:  junit
%description -n cephfs-java
This package contains the Java libraries for the Ceph File System.

%endif

%package -n rados-objclass-devel
Summary:        RADOS object class development kit
Group:          Development/Libraries
License:        LGPL-2.0
Requires:       librados2-devel = %{_epoch_prefix}%{version}-%{release}
%description -n rados-objclass-devel
This package contains libraries and headers needed to develop RADOS object
class plugins.

%if 0%{with selinux}

%package selinux
Summary:	SELinux support for Ceph MON, OSD and MDS
%if 0%{?suse_version}
Group:		System/Filesystems
%endif
Requires:	ceph-base = %{_epoch_prefix}%{version}-%{release}
Requires:	policycoreutils, libselinux-utils
Requires(post): selinux-policy-base >= %{_selinux_policy_version}, policycoreutils, gawk
Requires(postun): policycoreutils
%description selinux
This package contains SELinux support for Ceph MON, OSD and MDS. The package
also performs file-system relabelling which can take a long time on heavily
populated file-systems.

%endif

%package -n python-ceph-compat
Summary:	Compatibility package for Cephs python libraries
%if 0%{?suse_version}
Group:		Development/Languages/Python
%endif
License:	LGPL-2.0
Obsoletes:	python-ceph
Requires:	python-rados = %{_epoch_prefix}%{version}-%{release}
Requires:	python-rbd = %{_epoch_prefix}%{version}-%{release}
Requires:	python-cephfs = %{_epoch_prefix}%{version}-%{release}
Requires:	python-rgw = %{_epoch_prefix}%{version}-%{release}
Provides:	python-ceph
%description -n python-ceph-compat
This is a compatibility package to accommodate python-ceph split into
python-rados, python-rbd, python-rgw and python-cephfs. Packages still
depending on python-ceph should be fixed to depend on python-rados,
python-rbd, python-rgw or python-cephfs instead.

#################################################################################
# common
#################################################################################
%prep
%if 0%{?rhel}
%autosetup -p1 -n @TARBALL_BASENAME@
%endif
%if ! 0%{?rhel}
%autosetup -p1
%endif

%build
%if 0%{with cephfs_java}
# Find jni.h
for i in /usr/{lib64,lib}/jvm/java/include{,/linux}; do
    [ -d $i ] && java_inc="$java_inc -I$i"
done
%endif

%if %{with lowmem_builder}
RPM_OPT_FLAGS="$RPM_OPT_FLAGS --param ggc-min-expand=20 --param ggc-min-heapsize=32768"
%endif
%if %{with minimal_debugging_information}
RPM_OPT_FLAGS="`echo $RPM_OPT_FLAGS | sed -e 's/^-g /-g1 /g' -e 's/ -g / -g1 /g' -e 's/ -g$/ -g1/g'`"
%endif
export RPM_OPT_FLAGS=`echo $RPM_OPT_FLAGS | sed -e 's/i386/i486/'`

export CPPFLAGS="$java_inc"
export CFLAGS="$RPM_OPT_FLAGS"
export CXXFLAGS="$RPM_OPT_FLAGS"

env | sort

%if %{with lowmem_builder}
%if 0%{?jobs} > 8
%define _smp_mflags -j8
%endif
%endif

# unlimit _smp_mflags in system macro if not set above
%define _smp_ncpus_max 0
# extract the number of processors for use with cmake
%define _smp_ncpus %(echo %{_smp_mflags} | sed 's/-j//')

mkdir build
cd build
cmake .. \
    -DCMAKE_INSTALL_PREFIX=%{_prefix} \
    -DCMAKE_INSTALL_LIBDIR=%{_libdir} \
    -DCMAKE_INSTALL_LIBEXECDIR=%{_libexecdir} \
    -DCMAKE_INSTALL_LOCALSTATEDIR=%{_localstatedir} \
    -DCMAKE_INSTALL_SYSCONFDIR=%{_sysconfdir} \
    -DCMAKE_INSTALL_MANDIR=%{_mandir} \
    -DCMAKE_INSTALL_DOCDIR=%{_docdir}/ceph \
    -DWITH_EMBEDDED=OFF \
    -DWITH_MANPAGE=ON \
    -DWITH_PYTHON3=ON \
    -DWITH_SYSTEMD=ON \
%if 0%{?rhel} && ! 0%{?centos}
    -DWITH_SUBMAN=ON \
%endif
%if 0%{with xio}
    -DWITH_XIO=ON \
%endif
%if 0%{without ceph_test_package}
    -DWITH_TESTS=OFF \
%endif
%if 0%{with cephfs_java}
    -DWITH_CEPHFS_JAVA=ON \
%endif
%if 0%{with selinux}
    -DWITH_SELINUX=ON \
%endif
%if %{with lttng}
    -DWITH_LTTNG=ON \
    -DHAVE_BABELTRACE=ON \
%else
    -DWITH_LTTNG=OFF \
    -DHAVE_BABELTRACE=OFF \
%endif
    $CEPH_EXTRA_CMAKE_ARGS \
%if 0%{with ocf}
    -DWITH_OCF=ON \
%endif
%ifarch aarch64 armv7hl mips mipsel ppc ppc64 ppc64le %{ix86} x86_64
    -DWITH_RADOSGW_BEAST_FRONTEND=ON \
%else
    -DWITH_RADOSGW_BEAST_FRONTEND=OFF \
%endif
    -DBOOST_J=%{_smp_ncpus}

# Parallel build settings ...
PARALLEL_BUILD=%{?_smp_mflags}
lo_jobs="%{?jobs:%{jobs}}"
%ifarch %arm
    %if ! 0%{?qemu_user_space_build:1}
        # native hardware is not that powerful
        lo_jobs="1"
    %endif
%endif
# do not eat all memory
echo "Available memory:"
free
echo "System limits:"
ulimit -a
lo_jobs_reduced=
if test -n "$lo_jobs" -a "$lo_jobs" -gt 1 ; then
    mem_per_process=1600
    max_mem=$(LANG=C free -t -m | sed -n "s|^Mem: *\([0-9]*\).*$|\1|p")
    max_jobs="$(($max_mem / $mem_per_process))"
    test "$lo_jobs" -gt "$max_jobs" && lo_jobs="$max_jobs" && lo_jobs_reduced="yes" && echo "Warning: Reducing build parallelism to -j$max_jobs because of memory limits"
    test "$lo_jobs" -le 0 && lo_jobs=1 && echo "Warning: Not using parallel build at all because of memory limits"
fi
# run make
if test -n "$lo_jobs" ; then
  PARALLEL_BUILD="-j$lo_jobs"
fi

make "$PARALLEL_BUILD"


%if 0%{with make_check}
%check
# run in-tree unittests
cd build
ctest %{?_smp_mflags}

%endif



%install
pushd build
make DESTDIR=%{buildroot} install
# we have dropped sysvinit bits
rm -f %{buildroot}/%{_sysconfdir}/init.d/ceph
popd
install -m 0644 -D src/etc-rbdmap %{buildroot}%{_sysconfdir}/ceph/rbdmap
%if 0%{?fedora} || 0%{?rhel}
install -m 0644 -D etc/sysconfig/ceph %{buildroot}%{_sysconfdir}/sysconfig/ceph
%endif
%if 0%{?suse_version}
install -m 0644 -D etc/sysconfig/ceph %{buildroot}%{_localstatedir}/adm/fillup-templates/sysconfig.%{name}
%endif
install -m 0644 -D systemd/ceph.tmpfiles.d %{buildroot}%{_tmpfilesdir}/ceph-common.conf
install -m 0755 -D systemd/ceph %{buildroot}%{_sbindir}/rcceph
install -m 0644 -D systemd/50-ceph.preset %{buildroot}%{_libexecdir}/systemd/system-preset/50-ceph.preset
mkdir -p %{buildroot}%{_sbindir}
install -m 0644 -D src/logrotate.conf %{buildroot}%{_sysconfdir}/logrotate.d/ceph
chmod 0644 %{buildroot}%{_docdir}/ceph/sample.ceph.conf
chmod 0644 %{buildroot}%{_docdir}/ceph/sample.fetch_config

# firewall templates and /sbin/mount.ceph symlink
%if 0%{?suse_version}
install -m 0644 -D etc/sysconfig/SuSEfirewall2.d/services/ceph-mon %{buildroot}%{_sysconfdir}/sysconfig/SuSEfirewall2.d/services/ceph-mon
install -m 0644 -D etc/sysconfig/SuSEfirewall2.d/services/ceph-osd-mds %{buildroot}%{_sysconfdir}/sysconfig/SuSEfirewall2.d/services/ceph-osd-mds
mkdir -p %{buildroot}/sbin
ln -sf %{_sbindir}/mount.ceph %{buildroot}/sbin/mount.ceph
%endif

# udev rules
install -m 0644 -D udev/50-rbd.rules %{buildroot}%{_udevrulesdir}/50-rbd.rules
install -m 0644 -D udev/60-ceph-by-parttypeuuid.rules %{buildroot}%{_udevrulesdir}/60-ceph-by-parttypeuuid.rules
install -m 0644 -D udev/95-ceph-osd.rules %{buildroot}%{_udevrulesdir}/95-ceph-osd.rules

#set up placeholder directories
mkdir -p %{buildroot}%{_sysconfdir}/ceph
mkdir -p %{buildroot}%{_localstatedir}/run/ceph
mkdir -p %{buildroot}%{_localstatedir}/log/ceph
mkdir -p %{buildroot}%{_localstatedir}/lib/ceph/tmp
mkdir -p %{buildroot}%{_localstatedir}/lib/ceph/mon
mkdir -p %{buildroot}%{_localstatedir}/lib/ceph/osd
mkdir -p %{buildroot}%{_localstatedir}/lib/ceph/mds
mkdir -p %{buildroot}%{_localstatedir}/lib/ceph/mgr
mkdir -p %{buildroot}%{_localstatedir}/lib/ceph/radosgw
mkdir -p %{buildroot}%{_localstatedir}/lib/ceph/bootstrap-osd
mkdir -p %{buildroot}%{_localstatedir}/lib/ceph/bootstrap-mds
mkdir -p %{buildroot}%{_localstatedir}/lib/ceph/bootstrap-rgw
mkdir -p %{buildroot}%{_localstatedir}/lib/ceph/bootstrap-mgr

%if 0%{?suse_version}
# create __pycache__ directories and their contents
%py3_compile %{buildroot}%{python3_sitelib}
%endif

%clean
rm -rf %{buildroot}

#################################################################################
# files and systemd scriptlets
#################################################################################
%files

%files base
%defattr(-,root,root,-)
%docdir %{_docdir}
%dir %{_docdir}/ceph
%{_docdir}/ceph/sample.ceph.conf
%{_docdir}/ceph/sample.fetch_config
%{_bindir}/crushtool
%{_bindir}/monmaptool
%{_bindir}/osdmaptool
%{_bindir}/ceph-run
%{_bindir}/ceph-dencoder
%{_bindir}/ceph-detect-init
%{_bindir}/cephfs-data-scan
%{_bindir}/cephfs-journal-tool
%{_bindir}/cephfs-table-tool
%{_libexecdir}/systemd/system-preset/50-ceph.preset
%{_sbindir}/ceph-create-keys
%{_sbindir}/rcceph
%dir %{_libexecdir}/ceph
%{_libexecdir}/ceph/ceph_common.sh
%dir %{_libdir}/rados-classes
%{_libdir}/rados-classes/*
%dir %{_libdir}/ceph
%dir %{_libdir}/ceph/erasure-code
%{_libdir}/ceph/erasure-code/libec_*.so*
%dir %{_libdir}/ceph/compressor
%{_libdir}/ceph/compressor/libceph_*.so*
%ifarch x86_64
%dir %{_libdir}/ceph/crypto
%{_libdir}/ceph/crypto/libceph_*.so*
%endif
%if %{with lttng}
%{_libdir}/libos_tp.so*
%{_libdir}/libosd_tp.so*
%endif
%config(noreplace) %{_sysconfdir}/logrotate.d/ceph
%if 0%{?fedora} || 0%{?rhel}
%config(noreplace) %{_sysconfdir}/sysconfig/ceph
%endif
%if 0%{?suse_version}
%{_localstatedir}/adm/fillup-templates/sysconfig.*
%config %{_sysconfdir}/sysconfig/SuSEfirewall2.d/services/ceph-mon
%config %{_sysconfdir}/sysconfig/SuSEfirewall2.d/services/ceph-osd-mds
%endif
%{_unitdir}/ceph.target
%{python_sitelib}/ceph_detect_init*
%{python_sitelib}/ceph_disk*
%{_mandir}/man8/ceph-deploy.8*
%{_mandir}/man8/ceph-detect-init.8*
%{_mandir}/man8/ceph-create-keys.8*
%{_mandir}/man8/ceph-run.8*
%{_mandir}/man8/crushtool.8*
%{_mandir}/man8/osdmaptool.8*
%{_mandir}/man8/monmaptool.8*
#set up placeholder directories
%attr(750,ceph,ceph) %dir %{_localstatedir}/lib/ceph/tmp
%attr(750,ceph,ceph) %dir %{_localstatedir}/lib/ceph/bootstrap-osd
%attr(750,ceph,ceph) %dir %{_localstatedir}/lib/ceph/bootstrap-mds
%attr(750,ceph,ceph) %dir %{_localstatedir}/lib/ceph/bootstrap-rgw
%attr(750,ceph,ceph) %dir %{_localstatedir}/lib/ceph/bootstrap-mgr

%post base
/sbin/ldconfig
%if 0%{?suse_version}
%fillup_only
if [ $1 -eq 1 ] ; then
  /usr/bin/systemctl preset ceph.target >/dev/null 2>&1 || :
fi
%endif
%if 0%{?fedora} || 0%{?rhel}
%systemd_post ceph.target
%endif
if [ $1 -eq 1 ] ; then
/usr/bin/systemctl start ceph.target >/dev/null 2>&1 || :
fi

%preun base
%if 0%{?suse_version}
%service_del_preun ceph.target
%endif
%if 0%{?fedora} || 0%{?rhel}
%systemd_preun ceph.target
%endif

%postun base
/sbin/ldconfig
%if 0%{?suse_version}
DISABLE_RESTART_ON_UPDATE="yes"
%service_del_postun ceph.target
%endif
%if 0%{?fedora} || 0%{?rhel}
%systemd_postun ceph.target
%endif

%files common
%defattr(-,root,root,-)
%{_bindir}/ceph
%{_bindir}/ceph-authtool
%{_bindir}/ceph-conf
%{_bindir}/ceph-rbdnamer
%{_bindir}/ceph-syn
%{_bindir}/ceph-crush-location
%{_bindir}/rados
%{_bindir}/radosgw-admin
%{_bindir}/rbd
%{_bindir}/rbd-replay
%{_bindir}/rbd-replay-many
%{_bindir}/rbdmap
%{_sbindir}/mount.ceph
%if 0%{?suse_version}
/sbin/mount.ceph
%endif
%if %{with lttng}
%{_bindir}/rbd-replay-prep
%endif
%exclude %{_bindir}/ceph-post-file
%exclude %{_bindir}/ceph-brag
%{_tmpfilesdir}/ceph-common.conf
%{_mandir}/man8/ceph-authtool.8*
%{_mandir}/man8/ceph-conf.8*
%{_mandir}/man8/ceph-dencoder.8*
%{_mandir}/man8/ceph-rbdnamer.8*
%{_mandir}/man8/ceph-syn.8*
%{_mandir}/man8/ceph-post-file.8*
%{_mandir}/man8/ceph.8*
%{_mandir}/man8/mount.ceph.8*
%{_mandir}/man8/rados.8*
%{_mandir}/man8/radosgw-admin.8*
%{_mandir}/man8/rbd.8*
%{_mandir}/man8/rbdmap.8*
%{_mandir}/man8/rbd-replay.8*
%{_mandir}/man8/rbd-replay-many.8*
%{_mandir}/man8/rbd-replay-prep.8*
%dir %{_datadir}/ceph/
%{_datadir}/ceph/known_hosts_drop.ceph.com
%{_datadir}/ceph/id_rsa_drop.ceph.com
%{_datadir}/ceph/id_rsa_drop.ceph.com.pub
%dir %{_sysconfdir}/ceph/
%config %{_sysconfdir}/bash_completion.d/ceph
%config %{_sysconfdir}/bash_completion.d/rados
%config %{_sysconfdir}/bash_completion.d/rbd
%config %{_sysconfdir}/bash_completion.d/radosgw-admin
%config(noreplace) %{_sysconfdir}/ceph/rbdmap
%{_unitdir}/rbdmap.service
%{python_sitelib}/ceph_argparse.py*
%{python_sitelib}/ceph_daemon.py*
%dir %{_udevrulesdir}
%{_udevrulesdir}/50-rbd.rules
%attr(3770,ceph,ceph) %dir %{_localstatedir}/log/ceph/
%attr(750,ceph,ceph) %dir %{_localstatedir}/lib/ceph/

%pre common
CEPH_GROUP_ID=167
CEPH_USER_ID=167
%if 0%{?rhel} || 0%{?fedora}
/usr/sbin/groupadd ceph -g $CEPH_GROUP_ID -o -r 2>/dev/null || :
/usr/sbin/useradd ceph -u $CEPH_USER_ID -o -r -g ceph -s /sbin/nologin -c "Ceph daemons" -d %{_localstatedir}/lib/ceph 2>/dev/null || :
%endif
%if 0%{?suse_version}
if ! getent group ceph >/dev/null ; then
    CEPH_GROUP_ID_OPTION=""
    getent group $CEPH_GROUP_ID >/dev/null || CEPH_GROUP_ID_OPTION="-g $CEPH_GROUP_ID"
    groupadd ceph $CEPH_GROUP_ID_OPTION -r 2>/dev/null || :
fi
if ! getent passwd ceph >/dev/null ; then
    CEPH_USER_ID_OPTION=""
    getent passwd $CEPH_USER_ID >/dev/null || CEPH_USER_ID_OPTION="-u $CEPH_USER_ID"
    useradd ceph $CEPH_USER_ID_OPTION -r -g ceph -s /sbin/nologin 2>/dev/null || :
fi
usermod -c "Ceph storage service" \
        -d %{_localstatedir}/lib/ceph \
        -g ceph \
        -s /sbin/nologin \
        ceph
%endif
exit 0

%post common
%tmpfiles_create %{_tmpfilesdir}/ceph-common.conf

%postun common
# Package removal cleanup
if [ "$1" -eq "0" ] ; then
    rm -rf %{_localstatedir}/log/ceph
    rm -rf %{_sysconfdir}/ceph
fi

%files mds
%{_bindir}/ceph-mds
%{_mandir}/man8/ceph-mds.8*
%{_unitdir}/ceph-mds@.service
%{_unitdir}/ceph-mds.target
%attr(750,ceph,ceph) %dir %{_localstatedir}/lib/ceph/mds

%post mds
%if 0%{?suse_version}
if [ $1 -eq 1 ] ; then
  /usr/bin/systemctl preset ceph-mds@\*.service ceph-mds.target >/dev/null 2>&1 || :
fi
%endif
%if 0%{?fedora} || 0%{?rhel}
%systemd_post ceph-mds@\*.service ceph-mds.target
%endif
if [ $1 -eq 1 ] ; then
/usr/bin/systemctl start ceph-mds.target >/dev/null 2>&1 || :
fi

%preun mds
%if 0%{?suse_version}
%service_del_preun ceph-mds@\*.service ceph-mds.target
%endif
%if 0%{?fedora} || 0%{?rhel}
%systemd_preun ceph-mds@\*.service ceph-mds.target
%endif

%postun mds
test -n "$FIRST_ARG" || FIRST_ARG=$1
%if 0%{?suse_version}
DISABLE_RESTART_ON_UPDATE="yes"
%service_del_postun ceph-mds@\*.service ceph-mds.target
%endif
%if 0%{?fedora} || 0%{?rhel}
%systemd_postun ceph-mds@\*.service ceph-mds.target
%endif
if [ $FIRST_ARG -ge 1 ] ; then
  # Restart on upgrade, but only if "CEPH_AUTO_RESTART_ON_UPGRADE" is set to
  # "yes". In any case: if units are not running, do not touch them.
  SYSCONF_CEPH=%{_sysconfdir}/sysconfig/ceph
  if [ -f $SYSCONF_CEPH -a -r $SYSCONF_CEPH ] ; then
    source $SYSCONF_CEPH
  fi
  if [ "X$CEPH_AUTO_RESTART_ON_UPGRADE" = "Xyes" ] ; then
    /usr/bin/systemctl try-restart ceph-mds@\*.service > /dev/null 2>&1 || :
  fi
fi

%files mgr
%{_bindir}/ceph-mgr
%{_libdir}/ceph/mgr
%{_unitdir}/ceph-mgr@.service
%{_unitdir}/ceph-mgr.target
%attr(750,ceph,ceph) %dir %{_localstatedir}/lib/ceph/mgr

%post mgr
%if 0%{?suse_version}
if [ $1 -eq 1 ] ; then
  /usr/bin/systemctl preset ceph-mgr@\*.service ceph-mgr.target >/dev/null 2>&1 || :
fi
%endif
%if 0%{?fedora} || 0%{?rhel}
%systemd_post ceph-mgr@\*.service ceph-mgr.target
%endif
if [ $1 -eq 1 ] ; then
/usr/bin/systemctl start ceph-mgr.target >/dev/null 2>&1 || :
fi

%preun mgr
%if 0%{?suse_version}
%service_del_preun ceph-mgr@\*.service ceph-mgr.target
%endif
%if 0%{?fedora} || 0%{?rhel}
%systemd_preun ceph-mgr@\*.service ceph-mgr.target
%endif

%postun mgr
test -n "$FIRST_ARG" || FIRST_ARG=$1
%if 0%{?suse_version}
DISABLE_RESTART_ON_UPDATE="yes"
%service_del_postun ceph-mgr@\*.service ceph-mgr.target
%endif
%if 0%{?fedora} || 0%{?rhel}
%systemd_postun ceph-mgr@\*.service ceph-mgr.target
%endif
if [ $FIRST_ARG -ge 1 ] ; then
  # Restart on upgrade, but only if "CEPH_AUTO_RESTART_ON_UPGRADE" is set to
  # "yes". In any case: if units are not running, do not touch them.
  SYSCONF_CEPH=%{_sysconfdir}/sysconfig/ceph
  if [ -f $SYSCONF_CEPH -a -r $SYSCONF_CEPH ] ; then
    source $SYSCONF_CEPH
  fi
  if [ "X$CEPH_AUTO_RESTART_ON_UPGRADE" = "Xyes" ] ; then
    /usr/bin/systemctl try-restart ceph-mgr@\*.service > /dev/null 2>&1 || :
  fi
fi

%files mon
%{_bindir}/ceph-mon
%{_bindir}/ceph-rest-api
%{_mandir}/man8/ceph-mon.8*
%{_mandir}/man8/ceph-rest-api.8*
%{python_sitelib}/ceph_rest_api.py*
%{_unitdir}/ceph-mon@.service
%{_unitdir}/ceph-mon.target
%attr(750,ceph,ceph) %dir %{_localstatedir}/lib/ceph/mon

%post mon
%if 0%{?suse_version}
if [ $1 -eq 1 ] ; then
  /usr/bin/systemctl preset ceph-mon@\*.service ceph-mon.target >/dev/null 2>&1 || :
fi
%endif
%if 0%{?fedora} || 0%{?rhel}
%systemd_post ceph-mon@\*.service ceph-mon.target
%endif
if [ $1 -eq 1 ] ; then
/usr/bin/systemctl start ceph-mon.target >/dev/null 2>&1 || :
fi

%preun mon
%if 0%{?suse_version}
%service_del_preun ceph-mon@\*.service ceph-mon.target
%endif
%if 0%{?fedora} || 0%{?rhel}
%systemd_preun ceph-mon@\*.service ceph-mon.target
%endif

%postun mon
test -n "$FIRST_ARG" || FIRST_ARG=$1
%if 0%{?suse_version}
DISABLE_RESTART_ON_UPDATE="yes"
%service_del_postun ceph-mon@\*.service ceph-mon.target
%endif
%if 0%{?fedora} || 0%{?rhel}
%systemd_postun ceph-mon@\*.service ceph-mon.target
%endif
if [ $FIRST_ARG -ge 1 ] ; then
  # Restart on upgrade, but only if "CEPH_AUTO_RESTART_ON_UPGRADE" is set to
  # "yes". In any case: if units are not running, do not touch them.
  SYSCONF_CEPH=%{_sysconfdir}/sysconfig/ceph
  if [ -f $SYSCONF_CEPH -a -r $SYSCONF_CEPH ] ; then
    source $SYSCONF_CEPH
  fi
  if [ "X$CEPH_AUTO_RESTART_ON_UPGRADE" = "Xyes" ] ; then
    /usr/bin/systemctl try-restart ceph-mon@\*.service > /dev/null 2>&1 || :
  fi
fi

%files fuse
%defattr(-,root,root,-)
%{_bindir}/ceph-fuse
%{_mandir}/man8/ceph-fuse.8*
%{_sbindir}/mount.fuse.ceph
%{_unitdir}/ceph-fuse@.service
%{_unitdir}/ceph-fuse.target

%files -n rbd-fuse
%defattr(-,root,root,-)
%{_bindir}/rbd-fuse
%{_mandir}/man8/rbd-fuse.8*

%files -n rbd-mirror
%defattr(-,root,root,-)
%{_bindir}/rbd-mirror
%{_mandir}/man8/rbd-mirror.8*
%{_unitdir}/ceph-rbd-mirror@.service
%{_unitdir}/ceph-rbd-mirror.target

%post -n rbd-mirror
%if 0%{?suse_version}
if [ $1 -eq 1 ] ; then
  /usr/bin/systemctl preset ceph-rbd-mirror@\*.service ceph-rbd-mirror.target >/dev/null 2>&1 || :
fi
%endif
%if 0%{?fedora} || 0%{?rhel}
%systemd_post ceph-rbd-mirror@\*.service ceph-rbd-mirror.target
%endif
if [ $1 -eq 1 ] ; then
/usr/bin/systemctl start ceph-rbd-mirror.target >/dev/null 2>&1 || :
fi

%preun -n rbd-mirror
%if 0%{?suse_version}
%service_del_preun ceph-rbd-mirror@\*.service ceph-rbd-mirror.target
%endif
%if 0%{?fedora} || 0%{?rhel}
%systemd_preun ceph-rbd-mirror@\*.service ceph-rbd-mirror.target
%endif

%postun -n rbd-mirror
test -n "$FIRST_ARG" || FIRST_ARG=$1
%if 0%{?suse_version}
DISABLE_RESTART_ON_UPDATE="yes"
%service_del_postun ceph-rbd-mirror@\*.service ceph-rbd-mirror.target
%endif
%if 0%{?fedora} || 0%{?rhel}
%systemd_postun ceph-rbd-mirror@\*.service ceph-rbd-mirror.target
%endif
if [ $FIRST_ARG -ge 1 ] ; then
  # Restart on upgrade, but only if "CEPH_AUTO_RESTART_ON_UPGRADE" is set to
  # "yes". In any case: if units are not running, do not touch them.
  SYSCONF_CEPH=%{_sysconfdir}/sysconfig/ceph
  if [ -f $SYSCONF_CEPH -a -r $SYSCONF_CEPH ] ; then
    source $SYSCONF_CEPH
  fi
  if [ "X$CEPH_AUTO_RESTART_ON_UPGRADE" = "Xyes" ] ; then
    /usr/bin/systemctl try-restart ceph-rbd-mirror@\*.service > /dev/null 2>&1 || :
  fi
fi

%files -n rbd-nbd
%defattr(-,root,root,-)
%{_bindir}/rbd-nbd
%{_mandir}/man8/rbd-nbd.8*

%files radosgw
%defattr(-,root,root,-)
%{_bindir}/radosgw
%{_bindir}/radosgw-token
%{_bindir}/radosgw-object-expirer
%{_mandir}/man8/radosgw.8*
%dir %{_localstatedir}/lib/ceph/radosgw
%{_unitdir}/ceph-radosgw@.service
%{_unitdir}/ceph-radosgw.target

%post radosgw
%if 0%{?suse_version}
if [ $1 -eq 1 ] ; then
  /usr/bin/systemctl preset ceph-radosgw@\*.service ceph-radosgw.target >/dev/null 2>&1 || :
fi
%endif
%if 0%{?fedora} || 0%{?rhel}
%systemd_post ceph-radosgw@\*.service ceph-radosgw.target
%endif
if [ $1 -eq 1 ] ; then
/usr/bin/systemctl start ceph-radosgw.target >/dev/null 2>&1 || :
fi

%preun radosgw
%if 0%{?suse_version}
%service_del_preun ceph-radosgw@\*.service ceph-radosgw.target
%endif
%if 0%{?fedora} || 0%{?rhel}
%systemd_preun ceph-radosgw@\*.service ceph-radosgw.target
%endif

%postun radosgw
test -n "$FIRST_ARG" || FIRST_ARG=$1
%if 0%{?suse_version}
DISABLE_RESTART_ON_UPDATE="yes"
%service_del_postun ceph-radosgw@\*.service ceph-radosgw.target
%endif
%if 0%{?fedora} || 0%{?rhel}
%systemd_postun ceph-radosgw@\*.service ceph-radosgw.target
%endif
if [ $FIRST_ARG -ge 1 ] ; then
  # Restart on upgrade, but only if "CEPH_AUTO_RESTART_ON_UPGRADE" is set to
  # "yes". In any case: if units are not running, do not touch them.
  SYSCONF_CEPH=%{_sysconfdir}/sysconfig/ceph
  if [ -f $SYSCONF_CEPH -a -r $SYSCONF_CEPH ] ; then
    source $SYSCONF_CEPH
  fi
  if [ "X$CEPH_AUTO_RESTART_ON_UPGRADE" = "Xyes" ] ; then
    /usr/bin/systemctl try-restart ceph-radosgw@\*.service > /dev/null 2>&1 || :
  fi
fi

%files osd
%{_bindir}/ceph-clsinfo
%{_bindir}/ceph-bluestore-tool
%{_bindir}/ceph-objectstore-tool
%{_bindir}/ceph-osd
%{_sbindir}/ceph-disk
%{_libexecdir}/ceph/ceph-osd-prestart.sh
%dir %{_udevrulesdir}
%{_udevrulesdir}/60-ceph-by-parttypeuuid.rules
%{_udevrulesdir}/95-ceph-osd.rules
%{_mandir}/man8/ceph-clsinfo.8*
%{_mandir}/man8/ceph-disk.8*
%{_mandir}/man8/ceph-osd.8*
%if 0%{?rhel} && ! 0%{?centos}
%attr(0755,-,-) %{_sysconfdir}/cron.hourly/subman
%endif
%{_unitdir}/ceph-osd@.service
%{_unitdir}/ceph-osd.target
%{_unitdir}/ceph-disk@.service
%attr(750,ceph,ceph) %dir %{_localstatedir}/lib/ceph/osd

%post osd
%if 0%{?suse_version}
if [ $1 -eq 1 ] ; then
  /usr/bin/systemctl preset ceph-disk@\*.service ceph-osd@\*.service ceph-osd.target >/dev/null 2>&1 || :
fi
%endif
%if 0%{?fedora} || 0%{?rhel}
%systemd_post ceph-disk@\*.service ceph-osd@\*.service ceph-osd.target
%endif
if [ $1 -eq 1 ] ; then
/usr/bin/systemctl start ceph-osd.target >/dev/null 2>&1 || :
fi

%preun osd
%if 0%{?suse_version}
%service_del_preun ceph-disk@\*.service ceph-osd@\*.service ceph-osd.target
%endif
%if 0%{?fedora} || 0%{?rhel}
%systemd_preun ceph-disk@\*.service ceph-osd@\*.service ceph-osd.target
%endif

%postun osd
test -n "$FIRST_ARG" || FIRST_ARG=$1
%if 0%{?suse_version}
DISABLE_RESTART_ON_UPDATE="yes"
%service_del_postun ceph-disk@\*.service ceph-osd@\*.service ceph-osd.target
%endif
%if 0%{?fedora} || 0%{?rhel}
%systemd_postun ceph-disk@\*.service ceph-osd@\*.service ceph-osd.target
%endif
if [ $FIRST_ARG -ge 1 ] ; then
  # Restart on upgrade, but only if "CEPH_AUTO_RESTART_ON_UPGRADE" is set to
  # "yes". In any case: if units are not running, do not touch them.
  SYSCONF_CEPH=%{_sysconfdir}/sysconfig/ceph
  if [ -f $SYSCONF_CEPH -a -r $SYSCONF_CEPH ] ; then
    source $SYSCONF_CEPH
  fi
  if [ "X$CEPH_AUTO_RESTART_ON_UPGRADE" = "Xyes" ] ; then
    /usr/bin/systemctl try-restart ceph-disk@\*.service ceph-osd@\*.service > /dev/null 2>&1 || :
  fi
fi

%if %{with ocf}

%files resource-agents
%defattr(0755,root,root,-)
%dir %{_prefix}/lib/ocf
%dir %{_prefix}/lib/ocf/resource.d
%dir %{_prefix}/lib/ocf/resource.d/ceph
%{_prefix}/lib/ocf/resource.d/ceph/rbd

%endif

%files -n librados2
%defattr(-,root,root,-)
%{_libdir}/librados.so.*
%dir %{_libdir}/ceph
%{_libdir}/ceph/libceph-common.so*
%if %{with lttng}
%{_libdir}/librados_tp.so.*
%endif

%post -n librados2 -p /sbin/ldconfig

%postun -n librados2 -p /sbin/ldconfig

%files -n librados-devel
%defattr(-,root,root,-)
%dir %{_includedir}/rados
%{_includedir}/rados/librados.h
%{_includedir}/rados/librados.hpp
%{_includedir}/rados/buffer.h
%{_includedir}/rados/buffer_fwd.h
%{_includedir}/rados/inline_memory.h
%{_includedir}/rados/page.h
%{_includedir}/rados/crc32c.h
%{_includedir}/rados/rados_types.h
%{_includedir}/rados/rados_types.hpp
%{_includedir}/rados/memory.h
%{_libdir}/librados.so
%if %{with lttng}
%{_libdir}/librados_tp.so
%endif
%{_bindir}/librados-config
%{_mandir}/man8/librados-config.8*

%files -n python-rados
%defattr(-,root,root,-)
%{python_sitearch}/rados.so
%{python_sitearch}/rados-*.egg-info

%files -n python%{python3_pkgversion}-rados
%defattr(-,root,root,-)
%{python3_sitearch}/rados.cpython*.so
%{python3_sitearch}/rados-*.egg-info

%files -n libradosstriper1
%defattr(-,root,root,-)
%{_libdir}/libradosstriper.so.*

%post -n libradosstriper1 -p /sbin/ldconfig

%postun -n libradosstriper1 -p /sbin/ldconfig

%files -n libradosstriper-devel
%defattr(-,root,root,-)
%dir %{_includedir}/radosstriper
%{_includedir}/radosstriper/libradosstriper.h
%{_includedir}/radosstriper/libradosstriper.hpp
%{_libdir}/libradosstriper.so

%files -n librbd1
%defattr(-,root,root,-)
%{_libdir}/librbd.so.*
%if %{with lttng}
%{_libdir}/librbd_tp.so.*
%endif

%post -n librbd1
/sbin/ldconfig
mkdir -p /usr/lib64/qemu/
ln -sf %{_libdir}/librbd.so.1 /usr/lib64/qemu/librbd.so.1

%postun -n librbd1 -p /sbin/ldconfig

%files -n librbd-devel
%defattr(-,root,root,-)
%dir %{_includedir}/rbd
%{_includedir}/rbd/librbd.h
%{_includedir}/rbd/librbd.hpp
%{_includedir}/rbd/features.h
%{_libdir}/librbd.so
%if %{with lttng}
%{_libdir}/librbd_tp.so
%endif

%files -n librgw2
%defattr(-,root,root,-)
%{_libdir}/librgw.so.*

%post -n librgw2 -p /sbin/ldconfig

%postun -n librgw2 -p /sbin/ldconfig

%files -n librgw-devel
%defattr(-,root,root,-)
%dir %{_includedir}/rados
%{_includedir}/rados/librgw.h
%{_includedir}/rados/rgw_file.h
%{_libdir}/librgw.so

%files -n python-rgw
%defattr(-,root,root,-)
%{python_sitearch}/rgw.so
%{python_sitearch}/rgw-*.egg-info

%files -n python%{python3_pkgversion}-rgw
%defattr(-,root,root,-)
%{python3_sitearch}/rgw.cpython*.so
%{python3_sitearch}/rgw-*.egg-info

%files -n python-rbd
%defattr(-,root,root,-)
%{python_sitearch}/rbd.so
%{python_sitearch}/rbd-*.egg-info

%files -n python%{python3_pkgversion}-rbd
%defattr(-,root,root,-)
%{python3_sitearch}/rbd.cpython*.so
%{python3_sitearch}/rbd-*.egg-info

%files -n libcephfs2
%defattr(-,root,root,-)
%{_libdir}/libcephfs.so.*

%post -n libcephfs2 -p /sbin/ldconfig

%postun -n libcephfs2 -p /sbin/ldconfig

%files -n libcephfs-devel
%defattr(-,root,root,-)
%dir %{_includedir}/cephfs
%{_includedir}/cephfs/libcephfs.h
%{_includedir}/cephfs/ceph_statx.h
%{_libdir}/libcephfs.so

%files -n python-cephfs
%defattr(-,root,root,-)
%{python_sitearch}/cephfs.so
%{python_sitearch}/cephfs-*.egg-info
%{python_sitelib}/ceph_volume_client.py*

%files -n python%{python3_pkgversion}-cephfs
%defattr(-,root,root,-)
%{python3_sitearch}/cephfs.cpython*.so
%{python3_sitearch}/cephfs-*.egg-info
%{python3_sitelib}/ceph_volume_client.py
%{python3_sitelib}/__pycache__/ceph_volume_client.cpython*.py*

%files -n python%{python3_pkgversion}-ceph-argparse
%defattr(-,root,root,-)
%{python3_sitelib}/ceph_argparse.py
%{python3_sitelib}/__pycache__/ceph_argparse.cpython*.py*
%{python3_sitelib}/ceph_daemon.py
%{python3_sitelib}/__pycache__/ceph_daemon.cpython*.py*

%if 0%{with ceph_test_package}
%files -n ceph-test
%defattr(-,root,root,-)
%{_bindir}/ceph-client-debug
%{_bindir}/ceph_bench_log
%{_bindir}/ceph_kvstorebench
%{_bindir}/ceph_multi_stress_watch
%{_bindir}/ceph_erasure_code
%{_bindir}/ceph_erasure_code_benchmark
%{_bindir}/ceph_omapbench
%{_bindir}/ceph_objectstore_bench
%{_bindir}/ceph_perf_objectstore
%{_bindir}/ceph_perf_local
%{_bindir}/ceph_perf_msgr_client
%{_bindir}/ceph_perf_msgr_server
%{_bindir}/ceph_psim
%{_bindir}/ceph_radosacl
%{_bindir}/ceph_rgw_jsonparser
%{_bindir}/ceph_rgw_multiparser
%{_bindir}/ceph_scratchtool
%{_bindir}/ceph_scratchtoolpp
%{_bindir}/ceph_smalliobench
%{_bindir}/ceph_smalliobenchdumb
%{_bindir}/ceph_smalliobenchfs
%{_bindir}/ceph_smalliobenchrbd
%{_bindir}/ceph_test_*
%{_bindir}/ceph_tpbench
%{_bindir}/ceph_xattr_bench
%{_bindir}/ceph-coverage
%{_bindir}/ceph-monstore-tool
%{_bindir}/ceph-osdomap-tool
%{_bindir}/ceph-kvstore-tool
%{_bindir}/ceph-debugpack
%{_mandir}/man8/ceph-debugpack.8*
%dir %{_libdir}/ceph
%{_libdir}/ceph/ceph-monstore-update-crush.sh
%endif

%if 0%{with cephfs_java}
%files -n libcephfs_jni1
%defattr(-,root,root,-)
%{_libdir}/libcephfs_jni.so.*

%post -n libcephfs_jni1 -p /sbin/ldconfig

%postun -n libcephfs_jni1 -p /sbin/ldconfig

%files -n libcephfs_jni-devel
%defattr(-,root,root,-)
%{_libdir}/libcephfs_jni.so

%files -n cephfs-java
%defattr(-,root,root,-)
%{_javadir}/libcephfs.jar
%{_javadir}/libcephfs-test.jar
%endif

%files -n rados-objclass-devel
%defattr(-,root,root,-)
%dir %{_includedir}/rados
%{_includedir}/rados/objclass.h

%if 0%{with selinux}
%files selinux
%defattr(-,root,root,-)
%attr(0600,root,root) %{_datadir}/selinux/packages/ceph.pp
%{_datadir}/selinux/devel/include/contrib/ceph.if
%{_mandir}/man8/ceph_selinux.8*

%post selinux
# backup file_contexts before update
. /etc/selinux/config
FILE_CONTEXT=/etc/selinux/${SELINUXTYPE}/contexts/files/file_contexts
cp ${FILE_CONTEXT} ${FILE_CONTEXT}.pre

# Install the policy
/usr/sbin/semodule -i %{_datadir}/selinux/packages/ceph.pp

# Load the policy if SELinux is enabled
if ! /usr/sbin/selinuxenabled; then
    # Do not relabel if selinux is not enabled
    exit 0
fi

if diff ${FILE_CONTEXT} ${FILE_CONTEXT}.pre > /dev/null 2>&1; then
   # Do not relabel if file contexts did not change
   exit 0
fi

# Check whether the daemons are running
/usr/bin/systemctl status ceph.target > /dev/null 2>&1
STATUS=$?

# Stop the daemons if they were running
if test $STATUS -eq 0; then
    /usr/bin/systemctl stop ceph.target > /dev/null 2>&1
fi

# Now, relabel the files
/usr/sbin/fixfiles -C ${FILE_CONTEXT}.pre restore 2> /dev/null
rm -f ${FILE_CONTEXT}.pre
# The fixfiles command won't fix label for /var/run/ceph
/usr/sbin/restorecon -R /var/run/ceph > /dev/null 2>&1

# Start the daemons iff they were running before
if test $STATUS -eq 0; then
    /usr/bin/systemctl start ceph.target > /dev/null 2>&1 || :
fi
exit 0

%postun selinux
if [ $1 -eq 0 ]; then
    # backup file_contexts before update
    . /etc/selinux/config
    FILE_CONTEXT=/etc/selinux/${SELINUXTYPE}/contexts/files/file_contexts
    cp ${FILE_CONTEXT} ${FILE_CONTEXT}.pre

    # Remove the module
    /usr/sbin/semodule -n -r ceph > /dev/null 2>&1

    # Reload the policy if SELinux is enabled
    if ! /usr/sbin/selinuxenabled ; then
        # Do not relabel if SELinux is not enabled
        exit 0
    fi

    # Check whether the daemons are running
    /usr/bin/systemctl status ceph.target > /dev/null 2>&1
    STATUS=$?

    # Stop the daemons if they were running
    if test $STATUS -eq 0; then
        /usr/bin/systemctl stop ceph.target > /dev/null 2>&1
    fi

    /usr/sbin/fixfiles -C ${FILE_CONTEXT}.pre restore 2> /dev/null
    rm -f ${FILE_CONTEXT}.pre
    # The fixfiles command won't fix label for /var/run/ceph
    /usr/sbin/restorecon -R /var/run/ceph > /dev/null 2>&1

    # Start the daemons if they were running before
    if test $STATUS -eq 0; then
	/usr/bin/systemctl start ceph.target > /dev/null 2>&1 || :
    fi
fi
exit 0

%endif # with selinux

%files -n python-ceph-compat
# We need an empty %%files list for python-ceph-compat, to tell rpmbuild to
# actually build this meta package.


%changelog
# nospeccleaner<|MERGE_RESOLUTION|>--- conflicted
+++ resolved
@@ -267,7 +267,6 @@
 %if 0%{?suse_version}
 Group:		System/Filesystems
 %endif
-<<<<<<< HEAD
 Requires:	librbd1 = %{_epoch_prefix}%{version}-%{release}
 Requires:	librados2 = %{_epoch_prefix}%{version}-%{release}
 Requires:	libcephfs2 = %{_epoch_prefix}%{version}-%{release}
@@ -275,15 +274,6 @@
 Requires:	python-rbd = %{_epoch_prefix}%{version}-%{release}
 Requires:	python-cephfs = %{_epoch_prefix}%{version}-%{release}
 Requires:	python-rgw = %{_epoch_prefix}%{version}-%{release}
-=======
-Requires:	librbd1 = %{epoch}:%{version}-%{release}
-Requires:	librados2 = %{epoch}:%{version}-%{release}
-Requires:	libcephfs2 = %{epoch}:%{version}-%{release}
-Requires:	python-rados = %{epoch}:%{version}-%{release}
-Requires:	python-rbd = %{epoch}:%{version}-%{release}
-Requires:	python-cephfs = %{epoch}:%{version}-%{release}
-Requires:	python-rgw = %{epoch}:%{version}-%{release}
->>>>>>> b19352ee
 %if 0%{?fedora} || 0%{?rhel}
 Requires:	python-prettytable
 %endif
@@ -339,15 +329,9 @@
 %if 0%{?suse_version}
 Group:          System/Filesystems
 %endif
-<<<<<<< HEAD
 Requires:       ceph-base = %{_epoch_prefix}%{version}-%{release}
 %if 0%{?fedora} || 0%{?rhel}
 Requires:	python-cherrypy
-=======
-Requires:       ceph-base = %{epoch}:%{version}-%{release}
-%if 0%{?fedora} || 0%{?rhel}
-Requires:      python-cherrypy
->>>>>>> b19352ee
 %endif
 %if 0%{?suse_version}
 Requires: 	python-CherryPy
