// -*- mode:C++; tab-width:8; c-basic-offset:2; indent-tabs-mode:t -*- 
// vim: ts=8 sw=2 smarttab
/*
 * Ceph - scalable distributed file system
 *
 * Copyright (C) 2004-2006 Sage Weil <sage@newdream.net>
 *
 * This is free software; you can redistribute it and/or
 * modify it under the terms of the GNU Lesser General Public
 * License version 2.1, as published by the Free Software 
 * Foundation.  See file COPYING.
 * 
 */

#include "MDLog.h"
#include "MDS.h"
#include "MDCache.h"
#include "LogEvent.h"

#include "osdc/Journaler.h"

#include "common/entity_name.h"
#include "common/ProfLogType.h"
#include "common/ProfLogger.h"

#include "events/ESubtreeMap.h"

#include "common/config.h"

#define DOUT_SUBSYS mds
#undef DOUT_COND
#define DOUT_COND(l) l<=g_conf.debug_mds || l <= g_conf.debug_mds_log
#undef dout_prefix
#define dout_prefix *_dout << "mds" << mds->get_nodeid() << ".log "

// cons/des

ProfLogType mdlog_logtype(l_mdl_first, l_mdl_last);


MDLog::~MDLog()
{
  if (journaler) { delete journaler; journaler = 0; }
  if (logger) {
    logger_remove(logger);
    delete logger;
    logger = 0;
  }
}


void MDLog::open_logger()
{
  static bool didit = false;
  if (!didit) {
    didit = true;
    mdlog_logtype.add_inc(l_mdl_evadd, "evadd");
    mdlog_logtype.add_inc(l_mdl_evex, "evex");
    mdlog_logtype.add_inc(l_mdl_evtrm, "evtrm");
    mdlog_logtype.add_set(l_mdl_ev, "ev");
    mdlog_logtype.add_set(l_mdl_evexg, "evexg");
    mdlog_logtype.add_set(l_mdl_evexd, "evexd");

    mdlog_logtype.add_inc(l_mdl_segadd, "segadd");
    mdlog_logtype.add_inc(l_mdl_segex, "segex");
    mdlog_logtype.add_inc(l_mdl_segtrm, "segtrm");    
    mdlog_logtype.add_set(l_mdl_seg, "seg");
    mdlog_logtype.add_set(l_mdl_segexg, "segexg");
    mdlog_logtype.add_set(l_mdl_segexd, "segexd");

    mdlog_logtype.add_set(l_mdl_expos, "expos");
    mdlog_logtype.add_set(l_mdl_wrpos, "wrpos");
    mdlog_logtype.add_set(l_mdl_rdpos, "rdpos");
    mdlog_logtype.add_avg(l_mdl_jlat, "jlat");
    mdlog_logtype.validate();
  }

  // logger
  char name[80];
  snprintf(name, sizeof(name), "mds.%s.log", g_conf.name.get_id().c_str());
  logger = new ProfLogger(name, &mdlog_logtype);
  logger_add(logger);
}

void MDLog::init_journaler()
{
  // inode
  ino = MDS_INO_LOG_OFFSET + mds->get_nodeid();
  
  // log streamer
  if (journaler) delete journaler;
  journaler = new Journaler(ino, mds->mdsmap->get_metadata_pg_pool(), CEPH_FS_ONDISK_MAGIC, mds->objecter, 
			    logger, l_mdl_jlat,
			    &mds->timer);
  assert(journaler->is_readonly());
}

void MDLog::write_head(Context *c) 
{
  journaler->write_head(c);
}

uint64_t MDLog::get_read_pos()
{
  return journaler->get_read_pos(); 
}

uint64_t MDLog::get_write_pos()
{
  return journaler->get_write_pos(); 
}

uint64_t MDLog::get_safe_pos()
{
  return journaler->get_write_safe_pos(); 
}



void MDLog::create(Context *c)
{
  dout(5) << "create empty log" << dendl;
  init_journaler();
  journaler->set_writeable();
  journaler->create(&mds->mdcache->default_log_layout);
  journaler->write_head(c);

  logger->set(l_mdl_expos, journaler->get_expire_pos());
  logger->set(l_mdl_wrpos, journaler->get_write_pos());
}

void MDLog::open(Context *c)
{
  dout(5) << "open discovering log bounds" << dendl;
  init_journaler();
  journaler->recover(c);

  // either append() or replay() will follow.
}

void MDLog::append()
{
  dout(5) << "append positioning at end" << dendl;
  journaler->set_read_pos(journaler->get_write_pos());
  journaler->set_expire_pos(journaler->get_write_pos());

  logger->set(l_mdl_expos, journaler->get_write_pos());
}



// -------------------------------------------------

void MDLog::submit_entry(LogEvent *le, Context *c) 
{
  assert(!mds->is_any_replay());
  assert(le == cur_event);
  cur_event = NULL;

  if (!g_conf.mds_log) {
    // hack: log is disabled.
    if (c) {
      c->finish(0);
      delete c;
    }
    return;
  }

  // let the event register itself in the segment
  assert(!segments.empty());
  le->_segment = segments.rbegin()->second;
  le->_segment->num_events++;
  le->update_segment();

  le->set_stamp(g_clock.now());
  
  num_events++;
  assert(!capped);
  
  // encode it, with event type
  {
    bufferlist bl;
    le->encode_with_header(bl);

    dout(5) << "submit_entry " << journaler->get_write_pos() << "~" << bl.length()
	    << " : " << *le << dendl;
      
    // journal it.
    journaler->append_entry(bl);  // bl is destroyed.
  }

  le->_segment->end = journaler->get_write_pos();

  delete le;

  if (logger) {
    logger->inc(l_mdl_evadd);
    logger->set(l_mdl_ev, num_events);
    logger->set(l_mdl_wrpos, journaler->get_write_pos());
  }

  unflushed++;

  if (c)
    journaler->wait_for_flush(c);
  
  // start a new segment?
  //  FIXME: should this go elsewhere?
  uint64_t last_seg = get_last_segment_offset();
  uint64_t period = journaler->get_layout_period();
  if (!segments.empty() && 
      !writing_subtree_map &&
      (journaler->get_write_pos()/period != last_seg/period &&
       journaler->get_write_pos() - last_seg > period/2)) {
    dout(10) << "submit_entry also starting new segment: last = " << last_seg
	     << ", cur pos = " << journaler->get_write_pos() << dendl;
    start_new_segment();
  }
}

void MDLog::wait_for_safe(Context *c)
{
  if (g_conf.mds_log) {
    // wait
    journaler->wait_for_flush(c);
  } else {
    // hack: bypass.
    c->finish(0);
    delete c;
  }
}

void MDLog::flush()
{
  if (unflushed)
    journaler->flush();
  unflushed = 0;
}

void MDLog::cap()
{ 
  dout(5) << "cap" << dendl;
  capped = true;
}


// -----------------------------
// segments

void MDLog::start_new_segment(Context *onsync)
{
  dout(7) << "start_new_segment at " << journaler->get_write_pos() << dendl;
  assert(!writing_subtree_map);

  segments[journaler->get_write_pos()] = new LogSegment(journaler->get_write_pos());

  writing_subtree_map = true;

  ESubtreeMap *le = mds->mdcache->create_subtree_map();
  submit_entry(le, new C_MDL_WroteSubtreeMap(this, mds->mdlog->get_write_pos()));
  if (onsync) {
    wait_for_safe(onsync);  
    flush();
  }

  logger->inc(l_mdl_segadd);
  logger->set(l_mdl_seg, segments.size());

  // Adjust to next stray dir
  dout(10) << "Advancing to next stray directory on mds " << mds->get_nodeid() 
	   << dendl;
  mds->mdcache->advance_stray();
}

void MDLog::_logged_subtree_map(uint64_t off)
{
  dout(10) << "_logged_subtree_map at " << off << dendl;
  writing_subtree_map = false;

  /*
  list<Context*> ls;
  take_subtree_map_expire_waiters(ls);
  mds->queue_waiters(ls);
  */
}



void MDLog::trim(int m)
{
  int max_segments = g_conf.mds_log_max_segments;
  int max_events = g_conf.mds_log_max_events;
  if (m >= 0)
    max_events = m;

  // trim!
  dout(10) << "trim " 
	   << segments.size() << " / " << max_segments << " segments, " 
	   << num_events << " / " << max_events << " events"
	   << ", " << expiring_segments.size() << " (" << expiring_events << ") expiring"
	   << ", " << expired_segments.size() << " (" << expired_events << ") expired"
	   << dendl;

  if (segments.empty()) return;

  // hack: only trim for a few seconds at a time
  utime_t stop = g_clock.now();
  stop += 2.0;

  map<uint64_t,LogSegment*>::iterator p = segments.begin();
  int left = num_events;
  while (p != segments.end() && 
	 ((max_events >= 0 && left-expiring_events-expired_events > max_events) ||
	  (max_segments >= 0 && (int)(segments.size()-expiring_segments.size()-expired_segments.size()) > max_segments))) {

    if (stop < g_clock.now())
      break;

    if ((int)expiring_segments.size() >= g_conf.mds_log_max_expiring)
      break;

    // look at first segment
    LogSegment *ls = p->second;
    assert(ls);

    p++;
    
    left -= ls->num_events;

    if (expiring_segments.count(ls)) {
      dout(5) << "trim already expiring segment " << ls->offset << ", " << ls->num_events << " events" << dendl;
    } else if (expired_segments.count(ls)) {
      dout(5) << "trim already expired segment " << ls->offset << ", " << ls->num_events << " events" << dendl;
    } else {
      try_expire(ls);
    }
  }
}


void MDLog::try_expire(LogSegment *ls)
{
  C_Gather *exp = ls->try_to_expire(mds);
  if (exp) {
    assert(expiring_segments.count(ls) == 0);
    expiring_segments.insert(ls);
    expiring_events += ls->num_events;
    dout(5) << "try_expire expiring segment " << ls->offset << dendl;
    exp->set_finisher(new C_MaybeExpiredSegment(this, ls));
  } else {
    dout(10) << "try_expire expired segment " << ls->offset << dendl;
    _expired(ls);
  }
  
  logger->set(l_mdl_segexg, expiring_segments.size());
  logger->set(l_mdl_evexg, expiring_events);
}

void MDLog::_maybe_expired(LogSegment *ls) 
{
  dout(10) << "_maybe_expired segment " << ls->offset << " " << ls->num_events << " events" << dendl;
  assert(expiring_segments.count(ls));
  expiring_segments.erase(ls);
  expiring_events -= ls->num_events;
  try_expire(ls);
}

void MDLog::_expired(LogSegment *ls)
{
  dout(5) << "_expired segment " << ls->offset << " " << ls->num_events << " events" << dendl;

  if (!capped && ls == get_current_segment()) {
    dout(5) << "_expired not expiring " << ls->offset << ", last one and !capped" << dendl;
  } else if (ls->end > journaler->get_write_safe_pos()) {
    dout(5) << "_expired not expiring " << ls->offset << ", not fully flushed yet, safe "
	    << journaler->get_write_safe_pos() << " < end " << ls->end << dendl;
  } else {
    // expired.
    expired_segments.insert(ls);
    expired_events += ls->num_events;
    
    logger->inc(l_mdl_evex, ls->num_events);
    logger->inc(l_mdl_segex);
    
    // trim expired segments?
    while (!segments.empty()) {
      ls = segments.begin()->second;
      if (!expired_segments.count(ls)) {
	dout(10) << "_expired  waiting for " << ls->offset << " to expire first" << dendl;
	break;
      }
      
      expired_events -= ls->num_events;
      expired_segments.erase(ls);
      num_events -= ls->num_events;
      
      // this was the oldest segment, adjust expire pos
      if (journaler->get_expire_pos() < ls->offset)
	journaler->set_expire_pos(ls->offset);
      
      logger->set(l_mdl_expos, ls->offset);
      logger->inc(l_mdl_segtrm);
      logger->inc(l_mdl_evtrm, ls->num_events);
      
      segments.erase(ls->offset);
      delete ls;
    }

    journaler->write_head(0);
  }

  logger->set(l_mdl_ev, num_events);
  logger->set(l_mdl_evexd, expired_events);
  logger->set(l_mdl_seg, segments.size());
  logger->set(l_mdl_segexd, expired_segments.size());
}



void MDLog::replay(Context *c)
{
  assert(journaler->is_active());
  assert(journaler->is_readonly());

  // empty?
  if (journaler->get_read_pos() == journaler->get_write_pos()) {
    dout(10) << "replay - journal empty, done." << dendl;
    if (c) {
      c->finish(0);
      delete c;
    }
    return;
  }

  // add waiter
  if (c)
    waitfor_replay.push_back(c);

  // go!
  dout(10) << "replay start, from " << journaler->get_read_pos()
	   << " to " << journaler->get_write_pos() << dendl;

  assert(num_events == 0 || already_replayed);
  already_replayed = true;

  replay_thread.create();
}

class C_MDL_Replay : public Context {
  MDLog *mdlog;
public:
  C_MDL_Replay(MDLog *l) : mdlog(l) {}
  void finish(int r) { 
    mdlog->replay_cond.Signal();
  }
};



// i am a separate thread
void MDLog::_replay_thread()
{
  mds->mds_lock.Lock();
  dout(10) << "_replay_thread start" << dendl;

  // loop
  int r = 0;
  while (1) {
    // wait for read?
    while (!journaler->is_readable() &&
	   journaler->get_read_pos() < journaler->get_write_pos() &&
	   !journaler->get_error()) {
      journaler->wait_for_readable(new C_MDL_Replay(this));
      replay_cond.Wait(mds->mds_lock);
    }
    if (journaler->get_error()) {
      r = journaler->get_error();
      dout(0) << "_replay journaler got error " << r << ", aborting" << dendl;
      if (r == -EINVAL) {
        if (journaler->get_read_pos() < journaler->get_expire_pos()) {
          // this should only happen if you're following somebody else
          assert(journaler->is_readonly());
          dout(0) << "expire_pos is higher than read_pos, returning EAGAIN" << dendl;
          r = -EAGAIN;
        } else {
          /* re-read head and check it
           * Given that replay happens in a separate thread and
           * the MDS is going to either shut down or restart when
           * we return this error, doing it synchronously is fine
           * -- as long as we drop the main mds lock--. */
          Mutex mylock("MDLog::_replay_thread lock");
          Cond cond;
          bool done = false;
          journaler->reread_head(new C_SafeCond(&mylock, &cond, &done));
          mds->mds_lock.Unlock();
          while (!done)
            cond.Wait(mylock);
          mds->mds_lock.Lock();
	  standby_trim_segments();
          if (journaler->get_read_pos() < journaler->get_expire_pos()) {
            dout(0) << "expire_pos is higher than read_pos, returning EAGAIN" << dendl;
            r = -EAGAIN;
          }
        }
      }
      break;
    }
    
    if (!journaler->is_readable() &&
	journaler->get_read_pos() == journaler->get_write_pos())
      break;
    
    assert(journaler->is_readable());
    
    // read it
    uint64_t pos = journaler->get_read_pos();
    bufferlist bl;
    bool r = journaler->try_read_entry(bl);
    if (!r && journaler->get_error())
      continue;
    assert(r);
    
    // unpack event
    LogEvent *le = LogEvent::decode(bl);
    if (!le) {
      dout(0) << "_replay " << pos << "~" << bl.length() << " / " << journaler->get_write_pos() 
	      << " -- unable to decode event" << dendl;
      dout(0) << "dump of unknown or corrupt event:\n";
      bl.hexdump(*_dout);
      *_dout << dendl;

      assert(!!"corrupt log event" == g_conf.mds_log_skip_corrupt_events);
      continue;
    }

    // new segment?
    if (le->get_type() == EVENT_SUBTREEMAP ||
	le->get_type() == EVENT_RESETJOURNAL) {
      segments[pos] = new LogSegment(pos);
      logger->set(l_mdl_seg, segments.size());
    }

    // have we seen an import map yet?
    if (segments.empty()) {
      dout(10) << "_replay " << pos << "~" << bl.length() << " / " << journaler->get_write_pos() 
	       << " " << le->get_stamp() << " -- waiting for subtree_map.  (skipping " << *le << ")" << dendl;
    } else {
      dout(10) << "_replay " << pos << "~" << bl.length() << " / " << journaler->get_write_pos() 
	       << " " << le->get_stamp() << ": " << *le << dendl;
      le->_segment = get_current_segment();    // replay may need this
      le->_segment->num_events++;
      le->_segment->end = journaler->get_read_pos();
      num_events++;

      le->replay(mds);
    }
    delete le;

    logger->set(l_mdl_rdpos, pos);

    // drop lock for a second, so other events/messages (e.g. beacon timer!) can go off
    mds->mds_lock.Unlock();
    mds->mds_lock.Lock();
  }

  // done!
  if (r == 0) {
    assert(journaler->get_read_pos() == journaler->get_write_pos());
    dout(10) << "_replay - complete, " << num_events
	     << " events" << dendl;

    logger->set(l_mdl_expos, journaler->get_expire_pos());
  }

  dout(10) << "_replay_thread kicking waiters" << dendl;
  finish_contexts(waitfor_replay, 0);  

  dout(10) << "_replay_thread finish" << dendl;
  mds->mds_lock.Unlock();
}

<<<<<<< HEAD
=======

void MDLog::_replay_truncated()
{
  dout(10) << "_replay_truncated" << dendl;
  finish_contexts(waitfor_replay, 0);  
}


void MDLog::standby_trim_segments()
{
  dout(10) << "standby_trim_segments" << dendl;
  uint64_t expire_pos = journaler->get_expire_pos();
  dout(10) << " expire_pos=" << expire_pos << dendl;
  LogSegment *seg = NULL;
  bool removed_segment = false;
  while ((seg = get_oldest_segment())->end <= expire_pos) {
    dout(10) << " removing segment " << seg->offset << dendl;
    seg->dirty_dirfrags.clear_list();
    seg->new_dirfrags.clear_list();
    seg->dirty_inodes.clear_list();
    seg->dirty_dentries.clear_list();
    seg->open_files.clear_list();
    seg->renamed_files.clear_list();
    seg->dirty_dirfrag_dir.clear_list();
    seg->dirty_dirfrag_nest.clear_list();
    seg->dirty_dirfrag_dirfragtree.clear_list();
    remove_oldest_segment();
    removed_segment = true;
  }

  if (removed_segment) {
    dout(20) << " calling mdcache->trim!" << dendl;
    mds->mdcache->trim(-1);
  } else
    dout(20) << " removed no segments!" << dendl;
}
>>>>>>> e8847b2c
<|MERGE_RESOLUTION|>--- conflicted
+++ resolved
@@ -579,16 +579,6 @@
   mds->mds_lock.Unlock();
 }
 
-<<<<<<< HEAD
-=======
-
-void MDLog::_replay_truncated()
-{
-  dout(10) << "_replay_truncated" << dendl;
-  finish_contexts(waitfor_replay, 0);  
-}
-
-
 void MDLog::standby_trim_segments()
 {
   dout(10) << "standby_trim_segments" << dendl;
@@ -616,5 +606,4 @@
     mds->mdcache->trim(-1);
   } else
     dout(20) << " removed no segments!" << dendl;
-}
->>>>>>> e8847b2c
+}